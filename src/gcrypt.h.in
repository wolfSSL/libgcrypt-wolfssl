--- conflicted
+++ resolved
@@ -1625,15 +1625,6 @@
 /* Another API to derive a key from a passphrase.  */
 typedef struct gcry_kdf_handle *gcry_kdf_hd_t;
 
-<<<<<<< HEAD
-/* Head of per thread data.  */
-struct gcry_kdf_pt_head {
-  gcry_kdf_hd_t h;
-  union {
-    void *user_data;
-    gpg_err_code_t ec;
-  } u;
-=======
 
 typedef int (*gcry_kdf_lauch_job_t) (void *jobs_context,
                                      void (*job) (void *work_priv),
@@ -1645,7 +1636,6 @@
   void *jobs_context;
   gcry_kdf_lauch_job_t launch_job;
   gcry_kdf_wait_all_jobs_completion_t wait_all_jobs_completion;
->>>>>>> 254fb140
 };
 
 gcry_error_t gcry_kdf_open (gcry_kdf_hd_t *hd, int algo, int subalgo,
@@ -1654,17 +1644,8 @@
                             const void *salt, size_t saltlen,
                             const void *key, size_t keylen,
                             const void *ad, size_t adlen);
-<<<<<<< HEAD
-gcry_error_t gcry_kdf_ctl (gcry_kdf_hd_t h, int cmd, void *buffer,
-                           size_t buflen);
-gcry_error_t gcry_kdf_iterator (gcry_kdf_hd_t h, int *action_p,
-                                struct gcry_kdf_pt_head **t_p);
-gcry_error_t gcry_kdf_compute_segment (gcry_kdf_hd_t h,
-                                       const struct gcry_kdf_pt_head *t);
-=======
 gcry_error_t gcry_kdf_compute (gcry_kdf_hd_t h,
                                const struct gcry_kdf_thread_ops *ops);
->>>>>>> 254fb140
 gcry_error_t gcry_kdf_final (gcry_kdf_hd_t h, size_t resultlen, void *result);
 void gcry_kdf_close (gcry_kdf_hd_t h);
 